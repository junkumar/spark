--- conflicted
+++ resolved
@@ -65,10 +65,7 @@
       help="Availability zone to launch instances in, or 'all' to spread " +
            "slaves across multiple (an additional $0.01/Gb for bandwidth" +
            "between zones applies)")
-<<<<<<< HEAD
-  parser.add_option("-a", "--ami",
-      help="Amazon Machine Image ID to use")
-
+  parser.add_option("-a", "--ami", help="Amazon Machine Image ID to use")
   parser.add_option("-v", "--spark-version", default="0.7.3",
       help="Version of Spark to use: 'X.Y.Z' or a specific git hash")
   parser.add_option("--spark-git-repo", 
@@ -76,14 +73,7 @@
       help="Github repo from which to checkout supplied commit hash")
   parser.add_option("--hadoop-major-version", default="1",
       help="Major version of Hadoop (default: 1)")
-
   parser.add_option("-D", metavar="[ADDRESS:]PORT", dest="proxy_port", 
-=======
-  parser.add_option("-a", "--ami", default="latest",
-      help="Amazon Machine Image ID to use, or 'latest' to use latest " +
-           "available AMI (default: latest)")
-  parser.add_option("-D", metavar="[ADDRESS:]PORT", dest="proxy_port",
->>>>>>> 2905611c
       help="Use SSH dynamic port forwarding to create a SOCKS proxy at " +
             "the given local address (for use with login)")
   parser.add_option("--resume", action="store_true", default=False,
@@ -117,14 +107,7 @@
     print >> stderr, ("ERROR: The -i or --identity-file argument is " +
                       "required for " + action)
     sys.exit(1)
-<<<<<<< HEAD
   
-=======
-  if opts.cluster_type not in ["mesos", "standalone"] and action == "launch":
-    print >> stderr, ("ERROR: Invalid cluster type: " + opts.cluster_type)
-    sys.exit(1)
-
->>>>>>> 2905611c
   # Boto config check
   # http://boto.cloudhackers.com/en/latest/boto_config_tut.html
   home_dir = os.getenv('HOME')
@@ -236,12 +219,7 @@
     master_group.authorize('tcp', 50030, 50030, '0.0.0.0/0')
     master_group.authorize('tcp', 50070, 50070, '0.0.0.0/0')
     master_group.authorize('tcp', 60070, 60070, '0.0.0.0/0')
-<<<<<<< HEAD
-=======
     master_group.authorize('tcp', 3030, 3035, '0.0.0.0/0')
-    if opts.cluster_type == "mesos":
-      master_group.authorize('tcp', 38090, 38090, '0.0.0.0/0')
->>>>>>> 2905611c
     if opts.ganglia:
       master_group.authorize('tcp', 5080, 5080, '0.0.0.0/0')
   if slave_group.rules == []: # Group was just now created
@@ -644,25 +622,12 @@
       print "Terminating slaves..."
       for inst in slave_nodes:
         inst.terminate()
-<<<<<<< HEAD
       
       # Delete security groups as well
       if opts.delete_groups:
         print "Deleting security groups (this will take some time)..."
         group_names = [cluster_name + "-master", cluster_name + "-slaves"]
         
-=======
-      if zoo_nodes != []:
-        print "Terminating zoo..."
-        for inst in zoo_nodes:
-          inst.terminate()
-
-      # Delete security groups as well
-      if opts.delete_groups:
-        print "Deleting security groups (this will take some time)..."
-        group_names = [cluster_name + "-master", cluster_name + "-slaves", cluster_name + "-zoo"]
-
->>>>>>> 2905611c
         attempt = 1;
         while attempt <= 3:
           print "Attempt %d" % attempt
